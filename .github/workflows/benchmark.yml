--- conflicted
+++ resolved
@@ -19,11 +19,7 @@
             [deep_front_end,           skydio-8,              8,   jpg,  gdrive,     colmap-loader,  760, true],
             [sift_front_end,           skydio-32,             32,  jpg,  gdrive,     colmap-loader,  760, true],
             [deep_front_end,           skydio-32,             32,  jpg,  gdrive,     colmap-loader,  760, true],
-<<<<<<< HEAD
-            [deep_front_end,           skydio-501,             5,  jpg,  wget,       colmap-loader,  760, true],
-=======
             # [deep_front_end,           skydio-501,            15,  jpg,  wget,       colmap-loader,  760, true],
->>>>>>> 765a04a1
             [sift_front_end,           palace-fine-arts-281,  25,  jpg,  wget,       olsson-loader,  320, true],
             [deep_front_end,           notre-dame-20,         20,  jpg,  gdrive,     colmap-loader,  760, false],
             [sift_front_end_astronet,  2011205_rc3,           65,  png,  wget,       astronet,       1024, true],
