--- conflicted
+++ resolved
@@ -9,17 +9,12 @@
 import dask
 import gtsam
 from dask.delayed import Delayed
-<<<<<<< HEAD
-from gtsam import GeneralSFMFactor2Cal3Bundler, SfmData, symbol_shorthand
-=======
 from gtsam import (
-    GeneralSFMFactorCal3Bundler,
+    GeneralSFMFactor2Cal3Bundler,
     SfmData,
     SfmTrack,
-    Values,
     symbol_shorthand,
 )
->>>>>>> 1f0d8ea4
 
 from gtsfm.common.sfm_result import SfmResult
 
@@ -60,14 +55,11 @@
         logging.info(
             f"Input: {initial_data.number_tracks()} tracks on {initial_data.number_cameras()} cameras\n"
         )
-<<<<<<< HEAD
-=======
 
         # noise model for measurements
         measurement_noise = gtsam.noiseModel.Isotropic.Sigma(
             2, 1.0
         )  # one pixel in u and v
->>>>>>> 1f0d8ea4
 
         # Create a factor graph
         graph = gtsam.NonlinearFactorGraph()
@@ -80,34 +72,20 @@
             for m_idx in range(track.number_measurements()):
                 # i represents the camera index, and uv is the 2d measurement
                 i, uv = track.measurement(m_idx)
-<<<<<<< HEAD
-
+                # note use of shorthand symbols C and P
                 graph.add(
                     GeneralSFMFactor2Cal3Bundler(
-                        uv, noise, X(i), P(j), K(0 if self._shared_calib else i)
-=======
-                # note use of shorthand symbols C and P
-                graph.add(
-                    GeneralSFMFactorCal3Bundler(
                         uv, measurement_noise, C(i), P(j)
->>>>>>> 1f0d8ea4
                     )
                 )
             j += 1
 
         # Add a prior on camera x0's pose. This indirectly specifies where the origin is.
         graph.push_back(
-<<<<<<< HEAD
             gtsam.PriorFactorPose3(
                 X(0),
                 initial_data.camera(0).pose(),
                 gtsam.noiseModel.Isotropic.Sigma(6, 0.1),
-=======
-            gtsam.PriorFactorPinholeCameraCal3Bundler(
-                C(0),
-                initial_data.camera(0),
-                gtsam.noiseModel.Isotropic.Sigma(9, 0.1),
->>>>>>> 1f0d8ea4
             )
         )
 
@@ -175,14 +153,8 @@
         logging.info(f"final error: {final_error:.2f}")
 
         # construct the results
-<<<<<<< HEAD
-        sfm_result = SfmResult(
-            initial_data, result, graph.error(result), self._shared_calib
-        )
-=======
         optimized_data = values_to_sfm_data(result_values, initial_data)
         sfm_result = SfmResult(optimized_data, final_error)
->>>>>>> 1f0d8ea4
 
         return sfm_result
 
