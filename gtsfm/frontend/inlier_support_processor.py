--- conflicted
+++ resolved
@@ -91,15 +91,11 @@
             i2Ri1 = None
             i2Ui1 = None
             v_corr_idxs = np.array([], dtype=np.uint64)
-<<<<<<< HEAD
-            return i2Ri1, i2Ui1, v_corr_idxs, None
 
-        return i2Ri1, i2Ui1, v_corr_idxs, two_view_report
-=======
             return i2Ri1, i2Ui1, v_corr_idxs, TwoViewEstimationReport(v_corr_idxs=v_corr_idxs, num_inliers_est_model=0)
 
         return i2Ri1, i2Ui1, v_corr_idxs, two_view_report_post_isp
->>>>>>> 04a83656
+
 
     def create_computation_graph(
         self, i2Ri1_graph: Delayed, i2Ui1_graph: Delayed, v_corr_idxs_graph: Delayed, two_view_report_graph: Delayed
