--- conflicted
+++ resolved
@@ -39,11 +39,7 @@
         v_corr_idxs_graph: Dict[Tuple[int, int], Delayed],
         intrinsics_graph: List[Delayed],
         gt_poses_graph: List[Delayed] = None,
-<<<<<<< HEAD
-    ) -> Tuple[Delayed, Delayed, Delayed, Delayed]:
-=======
     ) -> Tuple[Delayed, Delayed, Delayed]:
->>>>>>> 756a26fa
         """Creates a computation graph for multi-view optimization.
 
         Args:
@@ -73,24 +69,7 @@
             num_images, init_cameras_graph, v_corr_idxs_graph, keypoints_graph, images_graph
         )
 
-<<<<<<< HEAD
-        auxiliary_graph_list = [
-            dask.delayed(io.save_json_file)(
-                os.path.join("result_metrics", "data_association_metrics.json"), data_assoc_metrics_graph
-            ),
-            # duplicate dask variable to save data_association_metrics within React directory
-            dask.delayed(io.save_json_file)(
-                os.path.join(REACT_METRICS_PATH, "data_association_metrics.json"), data_assoc_metrics_graph
-            ),
-        ]
-
-        # dummy graph to force an immediate dump of data association metrics
-        ba_input_graph = dask.delayed(lambda x, y: (x, y))(ba_input_graph, auxiliary_graph_list)[0]
-
-        ba_result_graph = self.ba_optimizer.create_computation_graph(ba_input_graph)
-=======
         ba_result_graph, ba_metrics_graph = self.ba_optimizer.create_computation_graph(ba_input_graph)
->>>>>>> 756a26fa
 
         if gt_poses_graph is None:
             return ba_input_graph, ba_result_graph, None, None
@@ -105,7 +84,9 @@
 
 
 def init_cameras(
-    wRi_list: List[Optional[Rot3]], wti_list: List[Optional[Point3]], intrinsics_list: List[Cal3Bundler],
+    wRi_list: List[Optional[Rot3]],
+    wti_list: List[Optional[Point3]],
+    intrinsics_list: List[Cal3Bundler],
 ) -> Dict[int, PinholeCameraCal3Bundler]:
     """Generate camera from valid rotations and unit-translations.
 
