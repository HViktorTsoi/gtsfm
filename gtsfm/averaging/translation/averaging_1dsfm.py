"""Translation averaging using 1DSFM.

This algorithm was proposed in 'Robust Global Translations with 1DSFM' and is implemented by wrapping GTSAM's classes.

References:
- https://research.cs.cornell.edu/1dsfm/
- https://github.com/borglab/gtsam/blob/develop/gtsam/sfm/MFAS.h
- https://github.com/borglab/gtsam/blob/develop/gtsam/sfm/TranslationRecovery.h
- https://github.com/borglab/gtsam/blob/develop/python/gtsam/examples/TranslationAveragingExample.py

Authors: Jing Wu, Ayush Baid, Akshay Krishnan
"""
from collections import defaultdict
from enum import auto, Enum
from typing import Dict, List, Optional, Tuple

import gtsam
import numpy as np
from gtsam import MFAS, BinaryMeasurementsUnit3, BinaryMeasurementUnit3, Point3, Pose3, Rot3, TranslationRecovery, Unit3
from scipy import stats

import gtsfm.utils.geometry_comparisons as comp_utils
import gtsfm.utils.metrics as metrics_utils
import gtsfm.utils.coordinate_conversions as conversion_utils
import gtsfm.utils.logger as logger_utils
from gtsfm.averaging.translation.translation_averaging_base import TranslationAveragingBase
from gtsfm.evaluation.metrics import GtsfmMetric, GtsfmMetricsGroup

# Hyperparameters for 1D-SFM
# maximum number of times 1dsfm will project the Unit3's to a 1d subspace for outlier rejection
MAX_PROJECTION_DIRECTIONS = 200
OUTLIER_WEIGHT_THRESHOLD = 0.1
MAX_KDE_SAMPLES = 2000

NOISE_MODEL_DIMENSION = 3  # chordal distances on Unit3
NOISE_MODEL_SIGMA = 0.01
HUBER_LOSS_K = 1.345  # default value from GTSAM

MAX_INLIER_MEASUREMENT_ERROR_DEG = 5.0

logger = logger_utils.get_logger()


class TranslationAveraging1DSFM(TranslationAveragingBase):
    """1D-SFM translation averaging with outlier rejection."""

    class ProjectionSamplingMethod(str, Enum):
        """Used to select how the projection directions in 1DSfM are sampled."""
<<<<<<< HEAD
        # The string values for enums enable using them in the config.
=======

        SAMPLE_INPUT_MEASUREMENTS = auto()  # Randomly choose projection directions from input measurements.
        SAMPLE_WITH_INPUT_DENSITY = auto()  # Fit a Gaussian density to input measurements and sample from it.
        SAMPLE_WITH_UNIFORM_DENSITY = auto()  # Uniformly sample 3D directions at random.
>>>>>>> 5244eb67

        # Randomly choose projection directions from input measurements.
        SAMPLE_INPUT_MEASUREMENTS = "SAMPLE_INPUT_MEASUREMENTS"
        # Fit a Gaussian density to input measurements and sample from it.
        SAMPLE_WITH_INPUT_DENSITY = "SAMPLE_WITH_INPUT_DENSITY"
        # Uniformly sample 3D directions at random. 
        SAMPLE_WITH_UNIFORM_DENSITY = "SAMPLE_WITH_UNIFORM_DENSITY"

    def __init__(
        self, 
        robust_measurement_noise: bool = True,
        projection_sampling_method: ProjectionSamplingMethod = ProjectionSamplingMethod.SAMPLE_WITH_UNIFORM_DENSITY
    ) -> None:
        """Initializes the 1DSFM averaging instance.

        Args:
            robust_measurement_noise: Whether to use a robust noise model for the measurements, defaults to true.
            projection_sampling_method: ProjectionSamplingMethod to be used for directions to run 1DSfM.
        """
        super().__init__(robust_measurement_noise)

        self._max_1dsfm_projection_directions = MAX_PROJECTION_DIRECTIONS
        self._outlier_weight_threshold = OUTLIER_WEIGHT_THRESHOLD
        self._projection_sampling_method = projection_sampling_method

    def __sample_projection_directions(
<<<<<<< HEAD
        self, 
        w_i2Ui1_measurements: BinaryMeasurementsUnit3,
=======
        self, w_i2Ui1_measurements: BinaryMeasurementsUnit3, projection_sampling_method: ProjectionSamplingMethod
>>>>>>> 5244eb67
    ) -> List[Unit3]:
        """Samples projection directions for 1DSfM based on the provided sampling method.

        Args:
            w_i2Ui1_measurements: Unit translation measurements which are input to 1DSfM.
<<<<<<< HEAD
=======
            projection_sampling_method: ProjectionSamplingMethod to be used for sampling directions.
>>>>>>> 5244eb67

        Returns:
            List of sampled Unit3 projection directions.
        """
        num_measurements = len(w_i2Ui1_measurements)

        if self._projection_sampling_method == self.ProjectionSamplingMethod.SAMPLE_INPUT_MEASUREMENTS:
            num_samples = min(num_measurements, self._max_1dsfm_projection_directions)
            sampled_indices = np.random.choice(w_i2Ui1_measurements, num_samples, replace=False)
<<<<<<< HEAD
            projections = [w_i2Ui1_measurements[idx].measured() for idx in sampled_indices]
        elif self._projection_sampling_method == self.ProjectionSamplingMethod.SAMPLE_WITH_INPUT_DENSITY:
            projections = _sample_kde_directions(
                w_i2Ui1_measurements,
                num_samples=self._max_1dsfm_projection_directions
            )
        elif self._projection_sampling_method == self.ProjectionSamplingMethod.SAMPLE_WITH_UNIFORM_DENSITY:
            projections = _sample_random_directions(num_samples=self._max_1dsfm_projection_directions)
=======
            return [w_i2Ui1_measurements[idx].measured() for idx in sampled_indices]

        elif projection_sampling_method == self.ProjectionSamplingMethod.SAMPLE_WITH_INPUT_DENSITY:
            return _sample_kde_directions(w_i2Ui1_measurements, num_samples=self._max_1dsfm_projection_directions)

        elif projection_sampling_method == self.ProjectionSamplingMethod.SAMPLE_WITH_UNIFORM_DENSITY:
            return _sample_random_directions(num_samples=self._max_1dsfm_projection_directions)

>>>>>>> 5244eb67
        else:
            raise ValueError("Unsupported sampling method!")

        return projections

    def run(
        self,
        num_images: int,
        i2Ui1_dict: Dict[Tuple[int, int], Optional[Unit3]],
        wRi_list: List[Optional[Rot3]],
        scale_factor: float = 1.0,
        gt_wTi_list: Optional[List[Optional[Pose3]]] = None,
    ) -> Tuple[List[Optional[Point3]], Optional[GtsfmMetricsGroup]]:
        """Run the translation averaging.

        Args:
            num_images: number of camera poses.
            i2Ui1_dict: relative unit-translation as dictionary (i1, i2): i2Ui1
            wRi_list: global rotations for each camera pose in the world coordinates.
            scale_factor: non-negative global scaling factor.
            gt_wTi_list: ground truth poses for computing metrics.

        Returns:
            Global translation wti for each camera pose. The number of entries in the list is `num_images`. The list
                may contain `None` where the global translations could not be computed (either underconstrained system
                or ill-constrained system).
            A GtsfmMetricsGroup of 1DSfM metrics.
        """
        noise_model = gtsam.noiseModel.Isotropic.Sigma(NOISE_MODEL_DIMENSION, NOISE_MODEL_SIGMA)
        if self._robust_measurement_noise:
            huber_loss = gtsam.noiseModel.mEstimator.Huber.Create(HUBER_LOSS_K)
            noise_model = gtsam.noiseModel.Robust.Create(huber_loss, noise_model)

        # Note: all measurements are relative translation directions in the
        # world frame.

        # convert translation direction in global frame using rotations.
        w_i2Ui1_measurements = BinaryMeasurementsUnit3()
        valid_i2_i1 = []
        for (i1, i2), i2Ui1 in i2Ui1_dict.items():
            if i2Ui1 is not None and wRi_list[i2] is not None:
                valid_i2_i1.append((i2, i1))
                w_i2Ui1_measurements.append(
                    BinaryMeasurementUnit3(i2, i1, Unit3(wRi_list[i2].rotate(i2Ui1.point3())), noise_model)
                )

        # sample projection directions
        projection_directions = self.__sample_projection_directions(w_i2Ui1_measurements)

        # compute outlier weights using MFAS
        outlier_weights = []

        # TODO(ayush): parallelize this step.
        for direction in projection_directions:
            algorithm = MFAS(w_i2Ui1_measurements, direction)
            outlier_weights.append(algorithm.computeOutlierWeights())

        # compute average outlier weight
        avg_outlier_weights = defaultdict(float)
        for outlier_weight_dict in outlier_weights:
            # TODO(akshay-krishnan): use keys from outlier weight dict once we can iterate over it (gtsam fix).
            for index_pair in valid_i2_i1:
                avg_outlier_weights[index_pair] += outlier_weight_dict[index_pair]

        for index_pair in avg_outlier_weights:
            avg_outlier_weights[index_pair] /= len(projection_directions)

        # filter out outlier measurements
        w_i2Ui1_inlier_measurements = BinaryMeasurementsUnit3()
        inliers = []
        outliers = []
        # TODO(akshay-krishnan): use range based for loops once bug fixed for gtsam on M1.
        for idx in range(len(w_i2Ui1_measurements)):
            # key1 is i2 and key2 is i1 above.
            w_i2Ui1 = w_i2Ui1_measurements[idx]
            i1 = w_i2Ui1.key2()
            i2 = w_i2Ui1.key1()
            if avg_outlier_weights[(i2, i1)] < self._outlier_weight_threshold:
                w_i2Ui1_inlier_measurements.append(w_i2Ui1)
                inliers.append((i1, i2))
            else:
                outliers.append((i1, i2))

        # Run the optimizer
        wti_values = TranslationRecovery(w_i2Ui1_inlier_measurements).run(scale_factor)

        # transforming the result to the list of Point3
        wti_list = [None] * num_images
        for i in range(num_images):
            if wRi_list[i] is not None and wti_values.exists(i):
                wti_list[i] = wti_values.atPoint3(i)

        # Compute the metrics.
        if gt_wTi_list is not None:
            ta_metrics = _compute_metrics(inliers, outliers, i2Ui1_dict, wRi_list, wti_list, gt_wTi_list)
        else:
            ta_metrics = None

        return wti_list, ta_metrics


def _sample_kde_directions(w_i2Ui1_measurements: BinaryMeasurementsUnit3, num_samples: int) -> List[Unit3]:
    """Fits a Gaussian density kernel to the provided measurements, and then samples num_samples from this kernel.

    Args:
        w_i2Ui1_measurements: List of BinaryMeasurementUnit3 direction measurements.
        num_samples: Number of samples to be sampled from the kernel.

    Returns:
        List of sampled Unit3 directions.
    """
    w_i2Ui1_list = [w_i2Ui1.measured() for w_i2Ui1 in w_i2Ui1_measurements]
    if len(w_i2Ui1_list) > MAX_KDE_SAMPLES:
        w_i2Ui1_subset_indices = np.random.choice(range(len(w_i2Ui1_list)), MAX_KDE_SAMPLES, replace=False).tolist()
        w_i2Ui1_list = [w_i2Ui1_list[i] for i in w_i2Ui1_subset_indices]

    w_i2Ui1_spherical = conversion_utils.cartesian_to_spherical_directions(w_i2Ui1_list)

    # gaussian_kde expects each sample to be a column, hence transpose.
    kde = stats.gaussian_kde(w_i2Ui1_spherical.T)
    sampled_directions_spherical = kde.resample(size=num_samples).T
    return conversion_utils.spherical_to_cartesian_directions(sampled_directions_spherical)


def _sample_random_directions(num_samples: int) -> List[Unit3]:
    """Samples num_samples Unit3 3D directions.
    The sampling is done in 2D spherical coordinates (azimuth, elevation), and then converted to Cartesian coordinates.
    Sampling in spherical coordinates was found to have precision-recall for 1dsfm outlier rejection.

    Args:
        num_samples: Number of samples required.

    Returns:
        List of sampled Unit3 directions.
    """
    sampled_azimuth = np.random.uniform(low=-np.pi, high=np.pi, size=(num_samples, 1))
    sampled_elevation = np.random.uniform(low=0.0, high=np.pi, size=(num_samples, 1))
    sampled_azimuth_elevation = np.concatenate((sampled_azimuth, sampled_elevation), axis=1)

    return conversion_utils.spherical_to_cartesian_directions(sampled_azimuth_elevation)


def _get_measurement_angle_errors(
    i1_i2_pairs: Tuple[int, int],
    i2Ui1_measurements: Dict[Tuple[int, int], Unit3],
    gt_i2Ui1_measurements: Dict[Tuple[int, int], Unit3],
) -> List[float]:
    """Returns a list of the angle between i2Ui1_measurements and gt_i2Ui1_measurements for every
    (i1, i2) in i1_i2_pairs.

    Args:
        i1_i2_pairs: List of (i1, i2) tuples for which the angles must be computed.
        i2Ui1_measurements: Measured translation direction of i1 WRT i2.
        gt_i2Ui1_measurements: Ground truth translation direction of i1 WRT i2.

    Returns:
        List of angles between the measured and ground truth translation directions.
    """
    errors = []
    for (i1, i2) in i1_i2_pairs:
        if (i1, i2) in i2Ui1_measurements and (i1, i2) in gt_i2Ui1_measurements:
            errors.append(
                comp_utils.compute_relative_unit_translation_angle(
                    i2Ui1_measurements[(i1, i2)], gt_i2Ui1_measurements[(i1, i2)]
                )
            )
    return errors


def _compute_metrics(
    inlier_i1_i2_pairs: List[Tuple[int, int]],
    outlier_i1_i2_pairs: List[Tuple[int, int]],
    i2Ui1_dict: Dict[Tuple[int, int], Optional[Unit3]],
    wRi_list: List[Optional[Rot3]],
    wti_list: List[Optional[Point3]],
    gt_wTi_list: List[Optional[Pose3]],
) -> GtsfmMetricsGroup:
    """Computes the translation averaging metrics as a metrics group.
    Args:
        inlier_i1_i2_pairs: List of inlier camera pair indices.
        outlier_i1_i2_pairs: List of outlier camera pair indices.
        i2Ui1_dict: Translation directions between camera pairs (inputs to translation averaging).
        wRi_list: Estimated camera rotations from rotation averaging.
        wti_list: Estimated camera translations from translation averaging.
        gt_wTi_list: List of ground truth camera poses.
    Returns:
        Translation averaging metrics as a metrics group. Includes the following metrics:
        - Number of inlier, outlier and total measurements.
        - Distribution of translation direction angles for inlier measurements.
        - Distribution of translation direction angle for outlier measurements.
    """
    # Get ground truth translation directions for the measurements.
    gt_i2Ui1_dict = metrics_utils.get_twoview_translation_directions(gt_wTi_list)

    # Angle between i2Ui1 measurement and GT i2Ui1 measurement for inliers and outliers.
    inlier_angular_errors = _get_measurement_angle_errors(inlier_i1_i2_pairs, i2Ui1_dict, gt_i2Ui1_dict)
    outlier_angular_errors = _get_measurement_angle_errors(outlier_i1_i2_pairs, i2Ui1_dict, gt_i2Ui1_dict)
    precision, recall = metrics_utils.get_precision_recall_from_errors(
        inlier_angular_errors, outlier_angular_errors, MAX_INLIER_MEASUREMENT_ERROR_DEG
    )

    measured_gt_i2Ui1_dict = {}
    for (i1, i2) in inlier_i1_i2_pairs + outlier_i1_i2_pairs:
        measured_gt_i2Ui1_dict[(i1, i2)] = gt_i2Ui1_dict[(i1, i2)]

    # Compute estimated poses after the averaging step and align them to ground truth.
    wTi_list = []
    for (wRi, wti) in zip(wRi_list, wti_list):
        if wRi is None or wti is None:
            wTi_list.append(None)
        else:
            wTi_list.append(Pose3(wRi, wti))
    wTi_aligned_list, _ = comp_utils.align_poses_sim3_ignore_missing(gt_wTi_list, wTi_list)
    wti_aligned_list = [wTi.translation() if wTi is not None else None for wTi in wTi_aligned_list]
    gt_wti_list = [gt_wTi.translation() if gt_wTi is not None else None for gt_wTi in gt_wTi_list]

    num_total_measurements = len(inlier_i1_i2_pairs) + len(outlier_i1_i2_pairs)
    threshold_suffix = str(int(MAX_INLIER_MEASUREMENT_ERROR_DEG)) + "_deg"
    ta_metrics = [
        GtsfmMetric("num_total_1dsfm_measurements", num_total_measurements),
        GtsfmMetric("num_inlier_1dsfm_measurements", len(inlier_i1_i2_pairs)),
        GtsfmMetric("num_outlier_1dsfm_measurements", len(outlier_i1_i2_pairs)),
        GtsfmMetric("1dsfm_precision_" + threshold_suffix, precision),
        GtsfmMetric("1dsfm_recall_" + threshold_suffix, recall),
        GtsfmMetric("num_translations_estimated", len([wti for wti in wti_list if wti is not None])),
        GtsfmMetric("1dsfm_inlier_angular_errors_deg", inlier_angular_errors),
        GtsfmMetric("1dsfm_outlier_angular_errors_deg", outlier_angular_errors),
        metrics_utils.compute_translation_angle_metric(measured_gt_i2Ui1_dict, wTi_aligned_list),
        metrics_utils.compute_translation_distance_metric(wti_aligned_list, gt_wti_list),
    ]

    return GtsfmMetricsGroup("translation_averaging_metrics", ta_metrics)<|MERGE_RESOLUTION|>--- conflicted
+++ resolved
@@ -46,14 +46,7 @@
 
     class ProjectionSamplingMethod(str, Enum):
         """Used to select how the projection directions in 1DSfM are sampled."""
-<<<<<<< HEAD
         # The string values for enums enable using them in the config.
-=======
-
-        SAMPLE_INPUT_MEASUREMENTS = auto()  # Randomly choose projection directions from input measurements.
-        SAMPLE_WITH_INPUT_DENSITY = auto()  # Fit a Gaussian density to input measurements and sample from it.
-        SAMPLE_WITH_UNIFORM_DENSITY = auto()  # Uniformly sample 3D directions at random.
->>>>>>> 5244eb67
 
         # Randomly choose projection directions from input measurements.
         SAMPLE_INPUT_MEASUREMENTS = "SAMPLE_INPUT_MEASUREMENTS"
@@ -80,21 +73,14 @@
         self._projection_sampling_method = projection_sampling_method
 
     def __sample_projection_directions(
-<<<<<<< HEAD
         self, 
         w_i2Ui1_measurements: BinaryMeasurementsUnit3,
-=======
-        self, w_i2Ui1_measurements: BinaryMeasurementsUnit3, projection_sampling_method: ProjectionSamplingMethod
->>>>>>> 5244eb67
     ) -> List[Unit3]:
         """Samples projection directions for 1DSfM based on the provided sampling method.
 
         Args:
             w_i2Ui1_measurements: Unit translation measurements which are input to 1DSfM.
-<<<<<<< HEAD
-=======
             projection_sampling_method: ProjectionSamplingMethod to be used for sampling directions.
->>>>>>> 5244eb67
 
         Returns:
             List of sampled Unit3 projection directions.
@@ -104,7 +90,6 @@
         if self._projection_sampling_method == self.ProjectionSamplingMethod.SAMPLE_INPUT_MEASUREMENTS:
             num_samples = min(num_measurements, self._max_1dsfm_projection_directions)
             sampled_indices = np.random.choice(w_i2Ui1_measurements, num_samples, replace=False)
-<<<<<<< HEAD
             projections = [w_i2Ui1_measurements[idx].measured() for idx in sampled_indices]
         elif self._projection_sampling_method == self.ProjectionSamplingMethod.SAMPLE_WITH_INPUT_DENSITY:
             projections = _sample_kde_directions(
@@ -113,16 +98,6 @@
             )
         elif self._projection_sampling_method == self.ProjectionSamplingMethod.SAMPLE_WITH_UNIFORM_DENSITY:
             projections = _sample_random_directions(num_samples=self._max_1dsfm_projection_directions)
-=======
-            return [w_i2Ui1_measurements[idx].measured() for idx in sampled_indices]
-
-        elif projection_sampling_method == self.ProjectionSamplingMethod.SAMPLE_WITH_INPUT_DENSITY:
-            return _sample_kde_directions(w_i2Ui1_measurements, num_samples=self._max_1dsfm_projection_directions)
-
-        elif projection_sampling_method == self.ProjectionSamplingMethod.SAMPLE_WITH_UNIFORM_DENSITY:
-            return _sample_random_directions(num_samples=self._max_1dsfm_projection_directions)
-
->>>>>>> 5244eb67
         else:
             raise ValueError("Unsupported sampling method!")
 
