--- conflicted
+++ resolved
@@ -60,15 +60,8 @@
     Returns:
         The triangulation exit code for each input track, as list of length J (same as input).
     """
-<<<<<<< HEAD
     tracks_2d: List[SfmTrack2d] = [cast_3dtrack_to_2dtrack(track_3d) for track_3d in tracks]
     return classify_tracks2d_with_gt_cameras(tracks_2d, cameras_gt, reproj_error_thresh_px)
-=======
-    # convert the 3D tracks to 2D tracks
-    tracks_2d: List[SfmTrack2d] = []
-    for track_3d in tracks:
-        num_measurements = track_3d.numberMeasurements()
->>>>>>> 1b8041a0
 
 
 def cast_3dtrack_to_2dtrack(track_3d: SfmTrack) -> "SfmTrack2d":
@@ -80,7 +73,7 @@
     Returns:
         A 2d track with measurements from track_3d.
     """
-    num_measurements = track_3d.number_measurements()
+    num_measurements = track_3d.numberMeasurements()
 
     measurements: List[SfmMeasurement] = []
     for k in range(num_measurements):
