"""The main class which integrates all the modules.

Authors: Ayush Baid, John Lambert
"""
import logging
import os
from pathlib import Path
from typing import Dict, List, Optional, Tuple

import dask
import matplotlib
import numpy as np
from trimesh import Trimesh
from gtsam import Pose3, Similarity3
from dask.delayed import Delayed

import gtsfm.evaluation.metrics_report as metrics_report
import gtsfm.two_view_estimator as two_view_estimator
import gtsfm.utils.ellipsoid as ellipsoid_utils
import gtsfm.utils.io as io_utils
import gtsfm.utils.logger as logger_utils
import gtsfm.utils.metrics as metrics_utils
import gtsfm.utils.viz as viz_utils
from gtsfm.common.gtsfm_data import GtsfmData
from gtsfm.common.image import Image
from gtsfm.densify.mvs_base import MVSBase
from gtsfm.feature_extractor import FeatureExtractor
from gtsfm.multi_view_optimizer import MultiViewOptimizer
from gtsfm.two_view_estimator import (
    TwoViewEstimator,
    TwoViewEstimationReport,
    PRE_BA_REPORT_TAG,
    POST_BA_REPORT_TAG,
    POST_ISP_REPORT_TAG,
    VIEWGRAPH_REPORT_TAG,
)

matplotlib.use("Agg")

# base paths for storage
PLOT_BASE_PATH = Path(__file__).resolve().parent.parent / "plots"
METRICS_PATH = Path(__file__).resolve().parent.parent / "result_metrics"
RESULTS_PATH = Path(__file__).resolve().parent.parent / "results"

# plot paths
PLOT_CORRESPONDENCE_PATH = PLOT_BASE_PATH / "correspondences"
PLOT_BA_INPUT_PATH = PLOT_BASE_PATH / "ba_input"
PLOT_RESULTS_PATH = PLOT_BASE_PATH / "results"
MVS_PLY_SAVE_FPATH = RESULTS_PATH / "mvs_output" / "dense_pointcloud.ply"

# Paths to Save Output in React Folders.
REACT_METRICS_PATH = Path(__file__).resolve().parent.parent / "rtf_vis_tool" / "src" / "result_metrics"
REACT_RESULTS_PATH = Path(__file__).resolve().parent.parent / "rtf_vis_tool" / "public" / "results"

logger = logger_utils.get_logger()

mpl_logger = logging.getLogger("matplotlib")
mpl_logger.setLevel(logging.WARNING)

pil_logger = logging.getLogger("PIL")
pil_logger.setLevel(logging.INFO)

# number of digits (significant figures) to include in each entry of error metrics
PRINT_NUM_SIG_FIGS = 2


class SceneOptimizer:
    """Wrapper combining different modules to run the whole pipeline on a
    loader."""

    def __init__(
        self,
        feature_extractor: FeatureExtractor,
        two_view_estimator: TwoViewEstimator,
        multiview_optimizer: MultiViewOptimizer,
        dense_multiview_optimizer: MVSBase,
        save_two_view_correspondences_viz: bool,
        save_3d_viz: bool,
        save_gtsfm_data: bool,
        pose_angular_error_thresh: float,
    ) -> None:
        """pose_angular_error_thresh is given in degrees"""
        self.feature_extractor = feature_extractor
        self.two_view_estimator = two_view_estimator
        self.multiview_optimizer = multiview_optimizer
        self.dense_multiview_optimizer = dense_multiview_optimizer

        self._save_two_view_correspondences_viz = save_two_view_correspondences_viz
        self._save_3d_viz = save_3d_viz

        self._save_gtsfm_data = save_gtsfm_data
        self._pose_angular_error_thresh = pose_angular_error_thresh

        # make directories for persisting data
        os.makedirs(PLOT_BASE_PATH, exist_ok=True)
        os.makedirs(METRICS_PATH, exist_ok=True)
        os.makedirs(RESULTS_PATH, exist_ok=True)

        os.makedirs(PLOT_CORRESPONDENCE_PATH, exist_ok=True)
        os.makedirs(PLOT_BA_INPUT_PATH, exist_ok=True)
        os.makedirs(PLOT_RESULTS_PATH, exist_ok=True)

        # Save duplicate directories within React folders.
        os.makedirs(REACT_RESULTS_PATH, exist_ok=True)
        os.makedirs(REACT_METRICS_PATH, exist_ok=True)

    def create_computation_graph(
        self,
        num_images: int,
        image_pair_indices: List[Tuple[int, int]],
        image_graph: List[Delayed],
        camera_intrinsics_graph: List[Delayed],
        image_shape_graph: List[Delayed],
        gt_cameras_graph: Optional[List[Delayed]] = None,
        gt_scene_mesh: Optional[Trimesh] = None,
    ) -> Delayed:
        """The SceneOptimizer plate calls the FeatureExtractor and TwoViewEstimator plates several times."""

        # auxiliary graph elements for visualizations and saving intermediate
        # data for analysis, not returned to the user.
        auxiliary_graph_list = []
        metrics_graph_list = []

        # detection and description graph
        keypoints_graph_list = []
        descriptors_graph_list = []
        for delayed_image in image_graph:
            (delayed_dets, delayed_descs) = self.feature_extractor.create_computation_graph(delayed_image)
            keypoints_graph_list += [delayed_dets]
            descriptors_graph_list += [delayed_descs]

        # Estimate two-view geometry and get indices of verified correspondences.
        i2Ri1_graph_dict = {}
        i2Ui1_graph_dict = {}
        v_corr_idxs_graph_dict: Dict[Tuple[int, int], Delayed] = {}
        two_view_reports_dict: Dict[str, Dict[Tuple[int, int], Optional[Delayed]]] = {
            PRE_BA_REPORT_TAG: {},
            POST_BA_REPORT_TAG: {},
            POST_ISP_REPORT_TAG: {},
        }
        for (i1, i2) in image_pair_indices:
            # Collect ground truth relative and absolute poses if available.
            # TODO(johnwlambert): decompose this method -- name it as "calling_the_plate()"
            if gt_cameras_graph is not None:
                gt_wTi1, gt_wTi2 = (
                    gt_cameras_graph[i1].pose(),
                    gt_cameras_graph[i2].pose(),
                )
            else:
                gt_wTi1, gt_wTi2 = None, None

            # TODO(johnwlambert): decompose this so what happens in the loop is a separate method
            i2Ri1, i2Ui1, v_corr_idxs, two_view_reports = self.two_view_estimator.create_computation_graph(
                keypoints_graph_list[i1],
                keypoints_graph_list[i2],
                descriptors_graph_list[i1],
                descriptors_graph_list[i2],
                camera_intrinsics_graph[i1],
                camera_intrinsics_graph[i2],
                image_shape_graph[i1],
                image_shape_graph[i2],
                gt_wTi1,
                gt_wTi2,
                gt_scene_mesh,
            )

            # Store results.
            i2Ri1_graph_dict[(i1, i2)] = i2Ri1
            i2Ui1_graph_dict[(i1, i2)] = i2Ui1
            v_corr_idxs_graph_dict[(i1, i2)] = v_corr_idxs
            for token, report in two_view_reports.items():
                two_view_reports_dict[token][(i1, i2)] = report

            # Visualize verified two-view correspondences.
            if self._save_two_view_correspondences_viz:
                auxiliary_graph_list.append(
                    dask.delayed(viz_utils.save_twoview_correspondences_viz)(
                        image_graph[i1],
                        image_graph[i2],
                        keypoints_graph_list[i1],
                        keypoints_graph_list[i2],
                        v_corr_idxs,
                        two_view_report=two_view_reports[PRE_BA_REPORT_TAG],
                        file_path=os.path.join(PLOT_CORRESPONDENCE_PATH, f"{i1}_{i2}.jpg"),
                    )
                )

        # As visualization tasks are not to be provided to the user, we create a
        # dummy computation of concatenating viz tasks with the output graph,
        # forcing computation of viz tasks. Doing this here forces the
        # frontend's auxiliary tasks to be computed before the multi-view stage.
        keypoints_graph_list = dask.delayed(lambda x, y: (x, y))(keypoints_graph_list, auxiliary_graph_list)[0]
        auxiliary_graph_list = []

<<<<<<< HEAD
        # ensure cycle consistency in triplets
        # TODO: add a get_computational_graph() method to ViewGraphOptimizer
        # TODO(johnwlambert): use a different name for variable, since this is something different
        (i2Ri1_graph_dict, i2Ui1_graph_dict, v_corr_idxs_graph_dict, rcc_metrics_graph,) = dask.delayed(
            cycle_consistency.filter_to_cycle_consistent_edges, nout=4
        )(
=======
        # Note: the MultiviewOptimizer returns BA input and BA output that are aligned to GT via Sim(3).
        (
            ba_input_graph,
            ba_output_graph,
            view_graph_two_view_reports,
            optimizer_metrics_graph,
        ) = self.multiview_optimizer.create_computation_graph(
            image_graph,
            num_images,
            keypoints_graph_list,
>>>>>>> 185cb97b
            i2Ri1_graph_dict,
            i2Ui1_graph_dict,
            v_corr_idxs_graph_dict,
            camera_intrinsics_graph,
            two_view_reports_dict[POST_ISP_REPORT_TAG],
            gt_cameras_graph,
        )
        if view_graph_two_view_reports is not None:
            two_view_reports_dict[VIEWGRAPH_REPORT_TAG] = view_graph_two_view_reports

        # Persist all front-end metrics and their summaries.
        # TODO(akshay-krishnan): this delays saving the frontend reports until MVO has completed, not ideal.
        for tag, report_dict in two_view_reports_dict.items():
            auxiliary_graph_list.append(
                dask.delayed(save_full_frontend_metrics)(
                    report_dict, image_graph, filename="two_view_report_{}.json".format(tag)
                )
            )
            if gt_cameras_graph is not None:
                metrics_graph_list.append(
                    dask.delayed(two_view_estimator.aggregate_frontend_metrics)(
                        report_dict,
                        self._pose_angular_error_thresh,
                        metric_group_name="verifier_summary_{}".format(tag),
                    )
                )

<<<<<<< HEAD
        # Note: the MultiviewOptimizer returns BA input and BA output that are aligned to GT via Sim(3).
        (ba_input_graph, ba_output_graph, optimizer_metrics_graph,) = self.multiview_optimizer.create_computation_graph(
            image_graph,
            num_images,
            keypoints_graph_list,
            i2Ri1_graph_dict,
            i2Ui1_graph_dict,
            v_corr_idxs_graph_dict,
            camera_intrinsics_graph,
            gt_cameras_graph,
        )

=======
>>>>>>> 185cb97b
        # aggregate metrics for multiview optimizer
        if optimizer_metrics_graph is not None:
            metrics_graph_list.extend(optimizer_metrics_graph)

        # Save metrics to JSON and generate HTML report.
        auxiliary_graph_list.extend(save_metrics_reports(metrics_graph_list))

        # Modify BA input, BA output, and GT poses to have point clouds and frustums aligned with x,y,z axes.
        gt_poses_graph = (
            [dask.delayed(lambda x: x.pose())(cam) for cam in gt_cameras_graph] if gt_cameras_graph else None
        )

        ba_input_graph, ba_output_graph, gt_poses_graph = dask.delayed(align_estimated_gtsfm_data, nout=3)(
            ba_input_graph, ba_output_graph, gt_poses_graph
        )

        if self._save_3d_viz:
            auxiliary_graph_list.extend(save_visualizations(ba_input_graph, ba_output_graph, gt_poses_graph))

        if self._save_gtsfm_data:
            auxiliary_graph_list.extend(save_gtsfm_data(image_graph, ba_input_graph, ba_output_graph))

        img_dict_graph = dask.delayed(get_image_dictionary)(image_graph)
        dense_points_graph, dense_point_colors_graph = self.dense_multiview_optimizer.create_computation_graph(
            img_dict_graph, ba_output_graph
        )
        # Cast to string as Open3d cannot use PosixPath's for I/O -- only string file paths are accepted.
        auxiliary_graph_list.append(
            dask.delayed(io_utils.save_point_cloud_as_ply)(
                save_fpath=str(MVS_PLY_SAVE_FPATH), points=dense_points_graph, rgb=dense_point_colors_graph
            )
        )

        # as visualization tasks are not to be provided to the user, we create a
        # dummy computation of concatenating viz tasks with the output graph,
        # forcing computation of viz tasks
        output_graph = dask.delayed(lambda x, y: (x, y))(ba_output_graph, auxiliary_graph_list)
        ba_output_graph = output_graph[0]

        # return the entry with just the sfm result
        return ba_output_graph


def get_image_dictionary(image_list: List[Image]) -> Dict[int, Image]:
    """Convert a list of images to the MVS input format."""
    img_dict = {i: img for i, img in enumerate(image_list)}
    return img_dict


def align_estimated_gtsfm_data(
    ba_input: GtsfmData, ba_output: GtsfmData, gt_pose_graph: List[Pose3]
) -> Tuple[GtsfmData, GtsfmData, List[Pose3]]:
    """Creates modified GtsfmData objects that emulate ba_input and ba_output but with point cloud and camera
    frustums aligned to the x,y,z axes. Also transforms GT camera poses to be aligned to axes.

    Args:
        ba_input: GtsfmData input to bundle adjustment.
        ba_output: GtsfmData output from bundle adjustment.
        gt_pose_graph: list of GT camera poses.

    Returns:
        Updated ba_input GtsfmData object aligned to axes.
        Updated ba_output GtsfmData object aligned to axes.
        Updated gt_pose_graph with GT poses aligned to axes.
    """
    walignedTw = ellipsoid_utils.get_ortho_axis_alignment_transform(ba_output)
    walignedSw = Similarity3(R=walignedTw.rotation(), t=walignedTw.translation(), s=1.0)
    ba_input = ba_input.apply_Sim3(walignedSw)
    ba_output = ba_output.apply_Sim3(walignedSw)
    gt_pose_graph = [walignedSw.transformFrom(wTi) for wTi in gt_pose_graph]
    return ba_input, ba_output, gt_pose_graph


def save_visualizations(
    ba_input_graph: Delayed,
    ba_output_graph: Delayed,
    gt_pose_graph: Optional[List[Delayed]],
) -> List[Delayed]:
    """Save SfmData before and after bundle adjustment and camera poses for visualization.

    Accepts delayed GtsfmData before and after bundle adjustment, along with GT poses,
    saves them and returns a delayed object.

    Args:
        ba_input_graph: Delayed GtsfmData input to bundle adjustment.
        ba_output_graph: Delayed GtsfmData output from bundle adjustment.
        gt_pose_graph: Delayed ground truth poses.

    Returns:
        A list of Delayed objects after saving the different visualizations.
    """
    aligned_ba_input_graph = dask.delayed(lambda x, y: x.align_via_Sim3_to_poses(y))(ba_input_graph, gt_pose_graph)
    aligned_ba_output_graph = dask.delayed(lambda x, y: x.align_via_Sim3_to_poses(y))(ba_output_graph, gt_pose_graph)
    viz_graph_list = []
    viz_graph_list.append(dask.delayed(viz_utils.save_sfm_data_viz)(aligned_ba_input_graph, PLOT_BA_INPUT_PATH))
    viz_graph_list.append(dask.delayed(viz_utils.save_sfm_data_viz)(aligned_ba_output_graph, PLOT_RESULTS_PATH))
    viz_graph_list.append(
        dask.delayed(viz_utils.save_camera_poses_viz)(
            aligned_ba_input_graph, aligned_ba_output_graph, gt_pose_graph, PLOT_RESULTS_PATH
        )
    )
    return viz_graph_list


def save_gtsfm_data(image_graph: Delayed, ba_input_graph: Delayed, ba_output_graph: Delayed) -> List[Delayed]:
    """Saves the Gtsfm data before and after bundle adjustment.

    Args:
        image_graph: input image wrapped as Delayed objects.
        ba_input_graph: GtsfmData input to bundle adjustment wrapped as Delayed.
        ba_output_graph: GtsfmData output to bundle adjustment wrapped as Delayed.

    Returns:
        A list of delayed objects after saving the input and outputs to bundle adjustment.
    """
    saving_graph_list = []
    # Save a duplicate in REACT_RESULTS_PATH.
    for output_dir in [RESULTS_PATH, REACT_RESULTS_PATH]:
        # Save the input to Bundle Adjustment (from data association).
        saving_graph_list.append(
            dask.delayed(io_utils.export_model_as_colmap_text)(
                ba_input_graph,
                image_graph,
                save_dir=os.path.join(output_dir, "ba_input"),
            )
        )
        # Save the output of Bundle Adjustment.
        saving_graph_list.append(
            dask.delayed(io_utils.export_model_as_colmap_text)(
                ba_output_graph,
                image_graph,
                save_dir=os.path.join(output_dir, "ba_output"),
            )
        )
    return saving_graph_list


def save_metrics_reports(metrics_graph_list: Delayed) -> List[Delayed]:
    """Saves metrics to JSON and HTML report.

    Args:
        metrics_graph: List of GtsfmMetricsGroup from different modules wrapped as Delayed.

    Returns:
        List of delayed objects after saving metrics.
    """
    save_metrics_graph_list = []

    if len(metrics_graph_list) == 0:
        return save_metrics_graph_list

    # Save metrics to JSON
    save_metrics_graph_list.append(dask.delayed(metrics_utils.save_metrics_as_json)(metrics_graph_list, METRICS_PATH))
    save_metrics_graph_list.append(
        dask.delayed(metrics_utils.save_metrics_as_json)(metrics_graph_list, REACT_METRICS_PATH)
    )
    save_metrics_graph_list.append(
        dask.delayed(metrics_report.generate_metrics_report_html)(
            metrics_graph_list,
            os.path.join(METRICS_PATH, "gtsfm_metrics_report.html"),
            None,
            [],
        )
    )
    return save_metrics_graph_list


def save_full_frontend_metrics(
    two_view_report_dict: Dict[Tuple[int, int], TwoViewEstimationReport],
    images: List[Image],
    filename: str,
) -> None:
    """Converts the TwoViewEstimationReports for all image pairs to a Dict and saves it as JSON.

    Args:
        two_view_report_dict: front-end metrics for pairs of images.
        images: list of all images for this scene, in order of image/frame index.
        filename: file name to use when saving report to JSON.
    """
    metrics_list = []

    round_fn = lambda x: round(x, PRINT_NUM_SIG_FIGS) if x else None

    for (i1, i2), report in two_view_report_dict.items():

        # Note: if GT is unknown, then R_error_deg, U_error_deg, and inlier_ratio_gt_model will be None
        metrics_list.append(
            {
                "i1": i1,
                "i2": i2,
                "i1_filename": images[i1].file_name,
                "i2_filename": images[i2].file_name,
                "rotation_angular_error": round_fn(report.R_error_deg),
                "translation_angular_error": round_fn(report.U_error_deg),
                "num_inliers_gt_model": report.num_inliers_gt_model,
                "inlier_ratio_gt_model": round_fn(report.inlier_ratio_gt_model),
                "inlier_avg_reproj_error_gt_model": round_fn(
                    np.nanmean(report.reproj_error_gt_model[report.v_corr_idxs_inlier_mask_gt])
                )
                if report.reproj_error_gt_model is not None and report.v_corr_idxs_inlier_mask_gt is not None
                else None,
                "outlier_avg_reproj_error_gt_model": round_fn(
                    np.nanmean(report.reproj_error_gt_model[np.logical_not(report.v_corr_idxs_inlier_mask_gt)])
                )
                if report.reproj_error_gt_model is not None and report.v_corr_idxs_inlier_mask_gt is not None
                else None,
                "inlier_ratio_est_model": round_fn(report.inlier_ratio_est_model),
                "num_inliers_est_model": report.num_inliers_est_model,
            }
        )

    io_utils.save_json_file(os.path.join(METRICS_PATH, filename), metrics_list)

    # Save duplicate copy of 'frontend_full.json' within React Folder.
    io_utils.save_json_file(os.path.join(REACT_METRICS_PATH, filename), metrics_list)<|MERGE_RESOLUTION|>--- conflicted
+++ resolved
@@ -192,14 +192,6 @@
         keypoints_graph_list = dask.delayed(lambda x, y: (x, y))(keypoints_graph_list, auxiliary_graph_list)[0]
         auxiliary_graph_list = []
 
-<<<<<<< HEAD
-        # ensure cycle consistency in triplets
-        # TODO: add a get_computational_graph() method to ViewGraphOptimizer
-        # TODO(johnwlambert): use a different name for variable, since this is something different
-        (i2Ri1_graph_dict, i2Ui1_graph_dict, v_corr_idxs_graph_dict, rcc_metrics_graph,) = dask.delayed(
-            cycle_consistency.filter_to_cycle_consistent_edges, nout=4
-        )(
-=======
         # Note: the MultiviewOptimizer returns BA input and BA output that are aligned to GT via Sim(3).
         (
             ba_input_graph,
@@ -210,7 +202,6 @@
             image_graph,
             num_images,
             keypoints_graph_list,
->>>>>>> 185cb97b
             i2Ri1_graph_dict,
             i2Ui1_graph_dict,
             v_corr_idxs_graph_dict,
@@ -238,21 +229,6 @@
                     )
                 )
 
-<<<<<<< HEAD
-        # Note: the MultiviewOptimizer returns BA input and BA output that are aligned to GT via Sim(3).
-        (ba_input_graph, ba_output_graph, optimizer_metrics_graph,) = self.multiview_optimizer.create_computation_graph(
-            image_graph,
-            num_images,
-            keypoints_graph_list,
-            i2Ri1_graph_dict,
-            i2Ui1_graph_dict,
-            v_corr_idxs_graph_dict,
-            camera_intrinsics_graph,
-            gt_cameras_graph,
-        )
-
-=======
->>>>>>> 185cb97b
         # aggregate metrics for multiview optimizer
         if optimizer_metrics_graph is not None:
             metrics_graph_list.extend(optimizer_metrics_graph)
