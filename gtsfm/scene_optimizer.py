--- conflicted
+++ resolved
@@ -223,44 +223,6 @@
     Returns:
         A list of Delayed objects after saving the different visualizations.
     """
-<<<<<<< HEAD
-    # extract camera poses
-    pre_ba_poses = []
-    for i in pre_ba_sfm_data.get_valid_camera_indices():
-        pre_ba_poses.append(pre_ba_sfm_data.get_camera(i).pose())
-
-    post_ba_poses = []
-    for i in post_ba_sfm_data.get_valid_camera_indices():
-        post_ba_poses.append(post_ba_sfm_data.get_camera(i).pose())
-
-    fig = plt.figure()
-    ax = fig.gca(projection="3d")
-
-    if gt_pose_graph is not None:
-        # Select ground truth poses that correspond to pre-BA and post-BA estimated poses
-        # some may have been lost after pruning to largest connected component
-        corresponding_gt_poses = [gt_pose_graph[i] for i in pre_ba_sfm_data.get_valid_camera_indices()]
-        # ground truth is used as the reference
-        pre_ba_poses = comp_utils.align_poses_sim3(corresponding_gt_poses, copy.deepcopy(pre_ba_poses))
-        post_ba_poses = comp_utils.align_poses_sim3(corresponding_gt_poses, copy.deepcopy(post_ba_poses))
-        viz_utils.plot_poses_3d(gt_pose_graph, ax, center_marker_color="m", label_name="GT")
-
-    viz_utils.plot_poses_3d(pre_ba_poses, ax, center_marker_color="c", label_name="Pre-BA")
-    viz_utils.plot_poses_3d(post_ba_poses, ax, center_marker_color="k", label_name="Post-BA")
-
-    ax.legend(loc="upper left")
-    viz_utils.set_axes_equal(ax)
-
-    # save the 3D plot in the original view
-    fig.savefig(os.path.join(folder_name, "poses_3d.png"))
-
-    # save the BEV representation
-    default_camera_elevation = 100  # in metres above ground
-    ax.view_init(azim=0, elev=default_camera_elevation)
-    fig.savefig(os.path.join(folder_name, "poses_bev.png"))
-
-    plt.close(fig)
-=======
     viz_graph_list = []
     viz_graph_list.append(dask.delayed(viz_utils.save_sfm_data_viz)(ba_input_graph, PLOT_BA_INPUT_PATH))
     viz_graph_list.append(dask.delayed(viz_utils.save_sfm_data_viz)(ba_output_graph, PLOT_RESULTS_PATH))
@@ -268,7 +230,6 @@
         dask.delayed(viz_utils.save_camera_poses_viz)(ba_input_graph, ba_output_graph, gt_pose_graph, PLOT_RESULTS_PATH)
     )
     return viz_graph_list
->>>>>>> 756a26fa
 
 
 def save_gtsfm_data(image_graph: Delayed, ba_input_graph: Delayed, ba_output_graph: Delayed) -> List[Delayed]:
