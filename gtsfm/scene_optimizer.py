--- conflicted
+++ resolved
@@ -6,7 +6,7 @@
 import logging
 import os
 from pathlib import Path
-from typing import Dict, List, Optional, Tuple
+from typing import List, Optional, Tuple
 
 import dask
 import matplotlib
@@ -23,10 +23,9 @@
 import gtsfm.utils.logger as logger_utils
 import gtsfm.utils.metrics as metrics_utils
 import gtsfm.utils.viz as viz_utils
-from gtsfm.common.image import Image
 from gtsfm.feature_extractor import FeatureExtractor
 from gtsfm.multi_view_optimizer import MultiViewOptimizer
-from gtsfm.two_view_estimator import TwoViewEstimator, TwoViewEstimationReport
+from gtsfm.two_view_estimator import TwoViewEstimator
 
 # base paths for storage
 PLOT_BASE_PATH = Path(__file__).resolve().parent.parent / "plots"
@@ -50,9 +49,6 @@
 
 pil_logger = logging.getLogger("PIL")
 pil_logger.setLevel(logging.INFO)
-
-# number of digits (significant figures) to include in each entry of error metrics
-PRINT_NUM_SIG_FIGS = 2
 
 
 class SceneOptimizer:
@@ -163,7 +159,9 @@
 
         # persist all front-end metrics and its summary
         auxiliary_graph_list.append(
-            dask.delayed(save_full_frontend_metrics)(two_view_reports_dict, image_graph, filename="frontend_full.json")
+            dask.delayed(two_view_estimator.save_full_frontend_metrics)(
+                two_view_reports_dict, image_graph, filename="frontend_full.json"
+            )
         )
         if gt_pose_graph is not None:
             metrics_graph_list.append(
@@ -179,39 +177,6 @@
         keypoints_graph_list = dask.delayed(lambda x, y: (x, y))(keypoints_graph_list, auxiliary_graph_list)[0]
         auxiliary_graph_list = []
 
-<<<<<<< HEAD
-=======
-        # ensure cycle consistency in triplets
-        i2Ri1_graph_dict, i2Ui1_graph_dict, v_corr_idxs_graph_dict, rcc_metrics_graph = dask.delayed(
-            cycle_consistency.filter_to_cycle_consistent_edges, nout=4
-        )(i2Ri1_graph_dict, i2Ui1_graph_dict, v_corr_idxs_graph_dict, two_view_reports_dict)
-        metrics_graph_list.append(rcc_metrics_graph)
-
-        def _filter_dict_keys(dict: Dict[Any, Any], ref_dict: Dict[Any, Any]) -> Dict[Any, Any]:
-            """Return a subset of a dictionary based on keys present in the reference dictionary."""
-            valid_keys = list(ref_dict.keys())
-            return {k: v for k, v in dict.items() if k in valid_keys}
-
-        if gt_pose_graph is not None:
-            two_view_reports_dict_cycle_consistent = dask.delayed(_filter_dict_keys)(
-                dict=two_view_reports_dict, ref_dict=i2Ri1_graph_dict
-            )
-            metrics_graph_list.append(
-                dask.delayed(two_view_estimator.aggregate_frontend_metrics)(
-                    two_view_reports_dict_cycle_consistent,
-                    self._pose_angular_error_thresh,
-                    metric_group_name="cycle_consistent_frontend_summary",
-                )
-            )
-            auxiliary_graph_list.append(
-                dask.delayed(save_full_frontend_metrics)(
-                    two_view_reports_dict_cycle_consistent,
-                    image_graph,
-                    filename="cycle_consistent_frontend_full.json",
-                )
-            )
-
->>>>>>> fae4b0be
         # Note: the MultiviewOptimizer returns BA input and BA output that are aligned to GT via Sim(3).
         (ba_input_graph, ba_output_graph, optimizer_metrics_graph) = self.multiview_optimizer.create_computation_graph(
             image_graph,
@@ -355,44 +320,4 @@
             metrics_graph_list, os.path.join(METRICS_PATH, "gtsfm_metrics_report.html")
         )
     )
-    return save_metrics_graph_list
-
-
-def save_full_frontend_metrics(
-    two_view_report_dict: Dict[Tuple[int, int], TwoViewEstimationReport], images: List[Image], filename: str
-) -> None:
-    """Converts the TwoViewEstimationReports for all image pairs to a Dict and saves it as JSON.
-
-    Args:
-        two_view_report_dict: front-end metrics for pairs of images.
-        images: list of all images for this scene, in order of image/frame index.
-        filename: file name to use when saving report to JSON.
-    """
-    metrics_list = []
-
-    for (i1, i2), report in two_view_report_dict.items():
-
-        # Note: if GT is unknown, then R_error_deg, U_error_deg, and inlier_ratio_gt_model will be None
-        metrics_list.append(
-            {
-                "i1": i1,
-                "i2": i2,
-                "i1_filename": images[i1].file_name,
-                "i2_filename": images[i2].file_name,
-                "rotation_angular_error": round(report.R_error_deg, PRINT_NUM_SIG_FIGS) if report.R_error_deg else None,
-                "translation_angular_error": round(report.U_error_deg, PRINT_NUM_SIG_FIGS)
-                if report.U_error_deg
-                else None,
-                "num_inliers_gt_model": report.num_inliers_gt_model if report.num_inliers_gt_model else None,
-                "inlier_ratio_gt_model": round(report.inlier_ratio_gt_model, PRINT_NUM_SIG_FIGS)
-                if report.inlier_ratio_gt_model
-                else None,
-                "inlier_ratio_est_model": round(report.inlier_ratio_est_model, PRINT_NUM_SIG_FIGS),
-                "num_inliers_est_model": report.num_inliers_est_model,
-            }
-        )
-
-    io_utils.save_json_file(os.path.join(METRICS_PATH, filename), metrics_list)
-
-    # Save duplicate copy of 'frontend_full.json' within React Folder.
-    io_utils.save_json_file(os.path.join(REACT_METRICS_PATH, filename), metrics_list)+    return save_metrics_graph_list