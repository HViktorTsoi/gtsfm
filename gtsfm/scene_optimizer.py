--- conflicted
+++ resolved
@@ -144,19 +144,13 @@
             else:
                 gt_i2Ti1 = None
 
-<<<<<<< HEAD
-=======
             # TODO(johnwlambert): decompose this so what happens in the loop is a separate method
->>>>>>> 26aa35a1
             (
                 i2Ri1,
                 i2Ui1,
                 v_corr_idxs,
                 two_view_report,
-<<<<<<< HEAD
-=======
                 two_view_report_pp,
->>>>>>> 26aa35a1
             ) = self.two_view_estimator.create_computation_graph(
                 keypoints_graph_list[i1],
                 keypoints_graph_list[i2],
@@ -183,35 +177,18 @@
                         keypoints_graph_list[i1],
                         keypoints_graph_list[i2],
                         v_corr_idxs,
-<<<<<<< HEAD
-                        file_path=os.path.join(
-                            PLOT_CORRESPONDENCE_PATH, f"{i1}_{i2}.jpg"
-                        ),
-=======
                         two_view_report=two_view_report,
                         file_path=os.path.join(PLOT_CORRESPONDENCE_PATH, f"{i1}_{i2}.jpg"),
->>>>>>> 26aa35a1
                     )
                 )
 
         # persist all front-end metrics and its summary
         auxiliary_graph_list.append(
-<<<<<<< HEAD
-            dask.delayed(save_full_frontend_metrics)(
-                two_view_reports_dict, image_graph, filename="frontend_full.json"
-            )
-=======
             dask.delayed(save_full_frontend_metrics)(two_view_reports_dict, image_graph, filename="verifier_full.json")
->>>>>>> 26aa35a1
         )
         if gt_cameras_graph is not None:
             metrics_graph_list.append(
                 dask.delayed(two_view_estimator.aggregate_frontend_metrics)(
-<<<<<<< HEAD
-                    two_view_reports_dict,
-                    self._pose_angular_error_thresh,
-                    metric_group_name="frontend_summary",
-=======
                     two_view_reports_dict, self._pose_angular_error_thresh, metric_group_name="verifier_summary"
                 )
             )
@@ -220,7 +197,6 @@
                     two_view_reports_pp_dict,
                     self._pose_angular_error_thresh,
                     metric_group_name="inlier_support_processor_summary",
->>>>>>> 26aa35a1
                 )
             )
 
@@ -234,20 +210,11 @@
         auxiliary_graph_list = []
 
         # ensure cycle consistency in triplets
-<<<<<<< HEAD
-        (
-            i2Ri1_graph_dict,
-            i2Ui1_graph_dict,
-            v_corr_idxs_graph_dict,
-            rcc_metrics_graph,
-        ) = dask.delayed(cycle_consistency.filter_to_cycle_consistent_edges, nout=4)(
-=======
         # TODO: add a get_computational_graph() method to ViewGraphOptimizer
         # TODO(johnwlambert): use a different name for variable, since this is something different
         i2Ri1_graph_dict, i2Ui1_graph_dict, v_corr_idxs_graph_dict, rcc_metrics_graph = dask.delayed(
             cycle_consistency.filter_to_cycle_consistent_edges, nout=4
         )(
->>>>>>> 26aa35a1
             i2Ri1_graph_dict,
             i2Ui1_graph_dict,
             v_corr_idxs_graph_dict,
@@ -315,18 +282,7 @@
         )
 
         if self._save_3d_viz:
-<<<<<<< HEAD
-            gt_poses_graph = (
-                [dask.delayed(lambda x: x.pose())(cam) for cam in gt_cameras_graph]
-                if gt_cameras_graph
-                else None
-            )
-            auxiliary_graph_list.extend(
-                save_visualizations(ba_input_graph, ba_output_graph, gt_poses_graph)
-            )
-=======
             auxiliary_graph_list.extend(save_visualizations(ba_input_graph, ba_output_graph, gt_poses_graph))
->>>>>>> 26aa35a1
 
         if self._save_gtsfm_data:
             auxiliary_graph_list.extend(
